--- conflicted
+++ resolved
@@ -15,15 +15,9 @@
   throw new Error("missing DFUSE_API_TOKEN in your environment variables")
 }
 
-<<<<<<< HEAD
 const origin = "https://github.com/dfuse-io/eosws-js"
 export const socketFactory = async (): Promise<WebSocket> => {
-  return (new WebSocketClient(`wss://${DFUSE_IO_ENDPOINT}/v1/stream?token=${DFUSE_IO_API_KEY}`, {
-=======
-const origin = "https://b2b.dfuse.io"
-export const socketFactory = (): WebSocket => {
-  return (new WebSocketClient(`${DFUSE_WS_URL}/v1/stream?token=${DFUSE_API_TOKEN}`, {
->>>>>>> e70ad42d
+  return (new WebSocketClient(`wss://${DFUSE_WS_URL}/v1/stream?token=${DFUSE_API_TOKEN}`, {
     origin
   }) as any) as WebSocket
 }
